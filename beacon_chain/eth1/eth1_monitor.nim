# beacon_chain
# Copyright (c) 2018-2021 Status Research & Development GmbH
# Licensed and distributed under either of
#   * MIT license (license terms in the root directory or at https://opensource.org/licenses/MIT).
#   * Apache v2 license (license terms in the root directory or at https://www.apache.org/licenses/LICENSE-2.0).
# at your option. This file may not be copied, modified, or distributed except according to those terms.

{.push raises: [Defect].}

import
  std/[deques, hashes, options, strformat, strutils, sequtils, tables,
       typetraits, uri, json],
  # Nimble packages:
  chronos, json, metrics, chronicles/timings,
  web3, web3/ethtypes as web3Types, web3/ethhexstrings,
  eth/common/eth_types,
  eth/async_utils, stew/byteutils,
  # Local modules:
  ../spec/[eth2_merkleization, forks, helpers],
  ../spec/datatypes/[base, merge],
  ../networking/network_metadata,
  ../consensus_object_pools/block_pools_types,
  ".."/[beacon_chain_db, beacon_node_status],
  ./merkle_minimal

export
  web3Types, deques

logScope:
  topics = "eth1"

contract(DepositContract):
  proc deposit(pubkey: Bytes48,
               withdrawalCredentials: Bytes32,
               signature: Bytes96,
               deposit_data_root: FixedBytes[32])

  proc get_deposit_root(): FixedBytes[32]
  proc get_deposit_count(): Bytes8

  proc DepositEvent(pubkey: Bytes48,
                    withdrawalCredentials: Bytes32,
                    amount: Bytes8,
                    signature: Bytes96,
                    index: Bytes8) {.event.}

const
  web3Timeouts = 60.seconds
  hasDepositRootChecks = defined(has_deposit_root_checks)
  hasGenesisDetection* = defined(has_genesis_detection)

type
  Eth1BlockNumber* = uint64
  Eth1BlockTimestamp* = uint64
  Eth1BlockHeader = web3Types.BlockHeader

  Database* = object

  Eth1Block* = ref object
    number*: Eth1BlockNumber
    timestamp*: Eth1BlockTimestamp
    deposits*: seq[DepositData]
    voteData*: Eth1Data

    when hasGenesisDetection:
      activeValidatorsCount*: uint64

  DepositsMerkleizer* = SszMerkleizer[depositContractLimit]

  Eth1Chain* = object
    db: BeaconChainDB
    cfg: RuntimeConfig
    blocks: Deque[Eth1Block]
    blocksByHash: Table[BlockHash, Eth1Block]
    finalizedBlockHash: Eth2Digest
    finalizedDepositsMerkleizer: DepositsMerkleizer
    hasConsensusViolation: bool
      ## The local chain contradicts the observed consensus on the network

  Eth1MonitorState = enum
    Initialized
    Started
    Failed
    Stopping
    Stopped

  Eth1Monitor* = ref object
    state: Eth1MonitorState
    startIdx: int
    web3Urls: seq[string]
    eth1Network: Option[Eth1Network]
    depositContractAddress*: Eth1Address

    dataProvider: Web3DataProviderRef

    eth1Chain: Eth1Chain
    latestEth1BlockNumber: Eth1BlockNumber
    eth1Progress: AsyncEvent

    runFut: Future[void]
    stopFut: Future[void]

    when hasGenesisDetection:
      genesisValidators: seq[ImmutableValidatorData]
      genesisValidatorKeyToIndex: Table[ValidatorPubKey, ValidatorIndex]
      genesisState: NilableBeaconStateRef
      genesisStateFut: Future[void]

  Web3DataProvider* = object
    url: string
    web3: Web3
    ns: Sender[DepositContract]
    blockHeadersSubscription: Subscription

  Web3DataProviderRef* = ref Web3DataProvider

  DataProviderFailure* = object of CatchableError
  CorruptDataProvider* = object of DataProviderFailure
  DataProviderTimeout* = object of DataProviderFailure

  DisconnectHandler* = proc () {.gcsafe, raises: [Defect].}

  DepositEventHandler* = proc (
    pubkey: Bytes48,
    withdrawalCredentials: Bytes32,
    amount: Bytes8,
    signature: Bytes96, merkleTreeIndex: Bytes8, j: JsonNode) {.gcsafe, raises: [Defect].}

  BlockProposalEth1Data* = object
    vote*: Eth1Data
    deposits*: seq[Deposit]
    hasMissingDeposits*: bool

declareCounter failed_web3_requests,
  "Failed web3 requests"

declareGauge eth1_latest_head,
  "The highest Eth1 block number observed on the network"

declareGauge eth1_synced_head,
  "Block number of the highest synchronized block according to follow distance"

declareGauge eth1_finalized_head,
  "Block number of the highest Eth1 block finalized by Eth2 consensus"

declareGauge eth1_finalized_deposits,
  "Number of deposits that were finalized by the Eth2 consensus"

declareGauge eth1_chain_len,
  "The length of the in-memory chain of Eth1 blocks"

func depositCountU64(s: DepositContractState): uint64 =
  for i in 0 .. 23:
    doAssert s.deposit_count[i] == 0

  uint64.fromBytesBE s.deposit_count[24..31]

when hasGenesisDetection:
  import spec/[beaconstate, signatures]

  template hasEnoughValidators(m: Eth1Monitor, blk: Eth1Block): bool =
    blk.activeValidatorsCount >= m.cfg.MIN_GENESIS_ACTIVE_VALIDATOR_COUNT

  func chainHasEnoughValidators(m: Eth1Monitor): bool =
    if m.eth1Chain.blocks.len > 0:
      m.hasEnoughValidators(m.eth1Chain.blocks[^1])
    else:
      m.knownStart.depositContractState.depositCountU64 >=
        m.cfg.MIN_GENESIS_ACTIVE_VALIDATOR_COUNT

  func isAfterMinGenesisTime(m: Eth1Monitor, blk: Eth1Block): bool =
    doAssert blk.timestamp != 0
    let t = genesis_time_from_eth1_timestamp(m.cfg, uint64 blk.timestamp)
    t >= m.cfg.MIN_GENESIS_TIME

  func isGenesisCandidate(m: Eth1Monitor, blk: Eth1Block): bool =
    m.hasEnoughValidators(blk) and m.isAfterMinGenesisTime(blk)

  proc findGenesisBlockInRange(m: Eth1Monitor, startBlock, endBlock: Eth1Block):
                               Future[Eth1Block] {.async, gcsafe.}

  proc signalGenesis(m: Eth1Monitor, genesisState: BeaconStateRef) =
    m.genesisState = genesisState

    if not m.genesisStateFut.isNil:
      m.genesisStateFut.complete()
      m.genesisStateFut = nil

  proc allGenesisDepositsUpTo(m: Eth1Monitor, totalDeposits: uint64): seq[DepositData] =
    for i in 0'u64 ..< totalDeposits:
      result.add m.db.genesisDeposits.get(i)

  proc createGenesisState(m: Eth1Monitor, eth1Block: Eth1Block): BeaconStateRef =
    notice "Generating genesis state",
      blockNum = eth1Block.number,
      blockHash = eth1Block.voteData.block_hash,
      blockTimestamp = eth1Block.timestamp,
      totalDeposits = eth1Block.voteData.deposit_count,
      activeValidators = eth1Block.activeValidatorsCount

    var deposits = m.allGenesisDepositsUpTo(eth1Block.voteData.deposit_count)

    result = initialize_beacon_state_from_eth1(
      m.cfg,
      eth1Block.voteData.block_hash,
      eth1Block.timestamp.uint64,
      deposits, {})

    if eth1Block.activeValidatorsCount != 0:
      doAssert result.validators.lenu64 == eth1Block.activeValidatorsCount

  proc produceDerivedData(m: Eth1Monitor, deposit: DepositData) =
    let htr = hash_tree_root(deposit)

    if verify_deposit_signature(m.cfg, deposit):
      let pubkey = deposit.pubkey
      if pubkey notin m.genesisValidatorKeyToIndex:
        let idx = ValidatorIndex m.genesisValidators.len
        m.genesisValidators.add ImmutableValidatorData(
          pubkey: pubkey,
          withdrawal_credentials: deposit.withdrawal_credentials)
        m.genesisValidatorKeyToIndex[pubkey] = idx

  proc processGenesisDeposit*(m: Eth1Monitor, newDeposit: DepositData) =
    m.db.genesisDeposits.add newDeposit
    m.produceDerivedData(newDeposit)

template blocks*(m: Eth1Monitor): Deque[Eth1Block] =
  m.eth1Chain.blocks

template cfg(m: Eth1Monitor): auto =
  m.eth1Chain.cfg

template finalizedDepositsMerkleizer(m: Eth1Monitor): auto =
  m.eth1Chain.finalizedDepositsMerkleizer

proc fixupWeb3Urls*(web3Url: var string) =
  ## Converts HTTP and HTTPS Infura URLs to their WebSocket equivalents
  ## because we are missing a functional HTTPS client.
  let normalizedUrl = toLowerAscii(web3Url)
  var pos = 0

  template skip(x: string): bool {.dirty.} =
    if normalizedUrl.len - pos >= x.len and
       normalizedUrl.toOpenArray(pos, pos + x.len - 1) == x:
      pos += x.len
      true
    else:
      false

  if not (skip("https://") or skip("http://")):
    if not (skip("ws://") or skip("wss://")):
      web3Url = "ws://" & web3Url
      warn "The Web3 URL does not specify a protocol. Assuming a WebSocket server", web3Url
    return

  block infuraRewrite:
    var pos = pos
    let network = if skip("mainnet"): mainnet
                  elif skip("goerli"): goerli
                  else: break

    if not skip(".infura.io/v3/"):
      break

    template infuraKey: string = normalizedUrl.substr(pos)

    web3Url = "wss://" & $network & ".infura.io/ws/v3/" & infuraKey
    return

  block gethRewrite:
    web3Url = "ws://" & normalizedUrl.substr(pos)
    warn "Only WebSocket web3 providers are supported. Rewriting URL", web3Url

template toGaugeValue(x: Quantity): int64 =
  toGaugeValue(distinctBase x)

# TODO: Add cfg validation
# MIN_GENESIS_ACTIVE_VALIDATOR_COUNT should be larger than SLOTS_PER_EPOCH
#  doAssert SECONDS_PER_ETH1_BLOCK * cfg.ETH1_FOLLOW_DISTANCE < GENESIS_DELAY,
#             "Invalid configuration: GENESIS_DELAY is set too low"

# https://github.com/ethereum/consensus-specs/blob/v1.1.2/specs/phase0/validator.md#get_eth1_data
func compute_time_at_slot(genesis_time: uint64, slot: Slot): uint64 =
  genesis_time + slot * SECONDS_PER_SLOT

# https://github.com/ethereum/consensus-specs/blob/v1.0.1/specs/phase0/validator.md#get_eth1_data
func voting_period_start_time*(state: ForkedHashedBeaconState): uint64 =
  let eth1_voting_period_start_slot =
    getStateField(state, slot) - getStateField(state, slot) mod
      SLOTS_PER_ETH1_VOTING_PERIOD.uint64
  compute_time_at_slot(
    getStateField(state, genesis_time), eth1_voting_period_start_slot)

# https://github.com/ethereum/consensus-specs/blob/v1.0.1/specs/phase0/validator.md#get_eth1_data
func is_candidate_block(cfg: RuntimeConfig,
                        blk: Eth1Block,
                        period_start: uint64): bool =
  (blk.timestamp + cfg.SECONDS_PER_ETH1_BLOCK * cfg.ETH1_FOLLOW_DISTANCE <= period_start) and
  (blk.timestamp + cfg.SECONDS_PER_ETH1_BLOCK * cfg.ETH1_FOLLOW_DISTANCE * 2 >= period_start)

func asEth2Digest*(x: BlockHash): Eth2Digest =
  Eth2Digest(data: array[32, byte](x))

template asBlockHash(x: Eth2Digest): BlockHash =
  BlockHash(x.data)

func shortLog*(b: Eth1Block): string =
  try:
    &"{b.number}:{shortLog b.voteData.block_hash}(deposits = {b.voteData.deposit_count})"
  except ValueError as exc: raiseAssert exc.msg

template findBlock*(chain: Eth1Chain, eth1Data: Eth1Data): Eth1Block =
  getOrDefault(chain.blocksByHash, asBlockHash(eth1Data.block_hash), nil)

func makeSuccessorWithoutDeposits(existingBlock: Eth1Block,
                                  successor: BlockObject): ETh1Block =
  result = Eth1Block(
    number: Eth1BlockNumber successor.number,
    timestamp: Eth1BlockTimestamp successor.timestamp,
    voteData: Eth1Data(
      block_hash: successor.hash.asEth2Digest,
      deposit_count: existingBlock.voteData.deposit_count,
      deposit_root: existingBlock.voteData.deposit_root))

  when hasGenesisDetection:
    result.activeValidatorsCount = existingBlock.activeValidatorsCount

func latestCandidateBlock(chain: Eth1Chain, periodStart: uint64): Eth1Block =
  for i in countdown(chain.blocks.len - 1, 0):
    let blk = chain.blocks[i]
    if is_candidate_block(chain.cfg, blk, periodStart):
      return blk

proc popFirst(chain: var Eth1Chain) =
  let removed = chain.blocks.popFirst
  chain.blocksByHash.del removed.voteData.block_hash.asBlockHash
  eth1_chain_len.set chain.blocks.len.int64

proc addBlock*(chain: var Eth1Chain, newBlock: Eth1Block) =
  chain.blocks.addLast newBlock
  chain.blocksByHash[newBlock.voteData.block_hash.asBlockHash] = newBlock
  eth1_chain_len.set chain.blocks.len.int64

func hash*(x: Eth1Data): Hash =
  hashData(unsafeAddr x, sizeof(x))

template hash*(x: Eth1Block): Hash =
  hash(x.voteData)

template awaitWithRetries*[T](lazyFutExpr: Future[T],
                              retries = 3,
                              timeout = web3Timeouts): untyped =
  const
    reqType = astToStr(lazyFutExpr)

  var
    retryDelayMs = 16000
    f: Future[T]
    attempts = 0

  while true:
    f = lazyFutExpr
    yield f or sleepAsync(timeout)
    if not f.finished:
      await cancelAndWait(f)
    elif f.failed:
      if f.error[] of Defect:
        raise f.error
      else:
        debug "Web3 request failed", req = reqType, err = f.error.msg
        inc failed_web3_requests
    else:
      break

    inc attempts
    if attempts >= retries:
      var errorMsg = reqType & " failed " & $retries & " times"
      if f.failed: errorMsg &= ". Last error: " & f.error.msg
      raise newException(DataProviderFailure, errorMsg)

    await sleepAsync(chronos.milliseconds(retryDelayMs))
    retryDelayMs *= 2

  read(f)

proc close*(p: Web3DataProviderRef): Future[void] {.async.} =
  if p.blockHeadersSubscription != nil:
    try:
      awaitWithRetries(p.blockHeadersSubscription.unsubscribe())
    except CatchableError:
      debug "Failed to clean up block headers subscription properly"

  await p.web3.close()

proc getBlockByHash*(p: Web3DataProviderRef, hash: BlockHash):
                     Future[BlockObject] =
  return p.web3.provider.eth_getBlockByHash(hash, false)

proc getBlockByNumber*(p: Web3DataProviderRef,
                       number: Eth1BlockNumber): Future[BlockObject] =
  let hexNumber = try: &"0x{number:X}" # No leading 0's!
  except ValueError as exc: raiseAssert exc.msg # Never fails
  p.web3.provider.eth_getBlockByNumber(hexNumber, false)

<<<<<<< HEAD
proc preparePayload*(p: Web3DataProviderRef,
                     parentHash: Eth2Digest,
                     timestamp: uint64,
                     randomData: array[32, byte],
                     feeRecipient: Eth1Address): Future[PreparePayloadResponse] =
  p.web3.provider.engine_preparePayload(PayloadAttributes(
    parentHash: parentHash.asBlockHash,
    timestamp: Quantity timestamp,
    random: FixedBytes[32] randomData,
    feeRecipient: feeRecipient))

proc getPayload*(p: Web3DataProviderRef,
                 payloadId: Quantity): Future[engine_api.ExecutionPayload] =
  p.web3.provider.engine_getPayload(payloadId)

proc executePayload*(p: Web3DataProviderRef,
                     payload: engine_api.ExecutionPayload): Future[ExecutePayloadResponse] =
  p.web3.provider.engine_executePayload(payload)

proc forkchoiceUpdated*(p: Web3DataProviderRef,
                        headBlock, finalizedBlock: Eth2Digest): Future[JsonNode] =
  p.web3.provider.engine_forkchoiceUpdated(ForkChoiceUpdate(
    headBlockHash: headBlock.asBlockHash,
    finalizedBlockHash: finalizedBlock.asBlockHash))

=======
>>>>>>> 592e4928
template readJsonField(j: JsonNode, fieldName: string, ValueType: type): untyped =
  var res: ValueType
  fromJson(j[fieldName], fieldName, res)
  res

proc depositEventsToBlocks(depositsList: JsonNode): seq[Eth1Block] {.
    raises: [Defect, CatchableError].} =
  if depositsList.kind != JArray:
    raise newException(CatchableError,
      "Web3 provider didn't return a list of deposit events")

  var lastEth1Block: Eth1Block

  for logEvent in depositsList:
    let
      blockNumber = Eth1BlockNumber readJsonField(logEvent, "blockNumber", Quantity)
      blockHash = readJsonField(logEvent, "blockHash", BlockHash)
      logData = strip0xPrefix(logEvent["data"].getStr)

    if lastEth1Block == nil or lastEth1Block.number != blockNumber:
      lastEth1Block = Eth1Block(
        number: blockNumber,
        voteData: Eth1Data(block_hash: blockHash.asEth2Digest))

      result.add lastEth1Block

    var
      pubkey: Bytes48
      withdrawalCredentials: Bytes32
      amount: Bytes8
      signature: Bytes96
      index: Bytes8

    var offset = 0
    offset += decode(logData, offset, pubkey)
    offset += decode(logData, offset, withdrawalCredentials)
    offset += decode(logData, offset, amount)
    offset += decode(logData, offset, signature)
    offset += decode(logData, offset, index)

    lastEth1Block.deposits.add DepositData(
      pubkey: ValidatorPubKey.init(array[48, byte](pubkey)),
      withdrawal_credentials: Eth2Digest(data: array[32, byte](withdrawalCredentials)),
      amount: bytes_to_uint64(array[8, byte](amount)),
      signature: ValidatorSig.init(array[96, byte](signature)))

proc fetchTimestamp(p: Web3DataProviderRef, blk: Eth1Block) {.async.} =
  let web3block = awaitWithRetries(
    p.getBlockByHash(blk.voteData.block_hash.asBlockHash))
  blk.timestamp = Eth1BlockTimestamp web3block.timestamp

type
  DepositContractDataStatus = enum
    Fetched
    VerifiedCorrect
    DepositRootIncorrect
    DepositRootUnavailable
    DepositCountIncorrect
    DepositCountUnavailable

when hasDepositRootChecks:
  const
    contractCallTimeout = seconds(60)

  template awaitOrRaiseOnTimeout[T](fut: Future[T],
                                    timeout: Duration): T =
    awaitWithTimeout(fut, timeout):
      raise newException(DataProviderTimeout, "Timeout")

  proc fetchDepositContractData(p: Web3DataProviderRef, blk: Eth1Block):
                                Future[DepositContractDataStatus] {.async.} =
    let
      depositRoot = p.ns.get_deposit_root.call(blockNumber = blk.number)
      rawCount = p.ns.get_deposit_count.call(blockNumber = blk.number)

    try:
      let fetchedRoot = asEth2Digest(
        awaitOrRaiseOnTimeout(depositRoot, contractCallTimeout))
      if blk.voteData.deposit_root == default(Eth2Digest):
        blk.voteData.deposit_root = fetchedRoot
        result = Fetched
      elif blk.voteData.deposit_root == fetchedRoot:
        result = VerifiedCorrect
      else:
        result = DepositRootIncorrect
    except CatchableError as err:
      debug "Failed to fetch deposits root",
        blockNumber = blk.number,
        err = err.msg
      result = DepositRootUnavailable

    try:
      let fetchedCount = bytes_to_uint64(array[8, byte](
        awaitOrRaiseOnTimeout(rawCount, contractCallTimeout)))
      if blk.voteData.deposit_count == 0:
        blk.voteData.deposit_count = fetchedCount
      elif blk.voteData.deposit_count != fetchedCount:
        result = DepositCountIncorrect
    except CatchableError as err:
      debug "Failed to fetch deposits count",
            blockNumber = blk.number,
            err = err.msg
      result = DepositCountUnavailable

proc onBlockHeaders*(p: Web3DataProviderRef,
                     blockHeaderHandler: BlockHeaderHandler,
                     errorHandler: SubscriptionErrorHandler) {.async.} =
  info "Waiting for new Eth1 block headers"

  p.blockHeadersSubscription = awaitWithRetries(
    p.web3.subscribeForBlockHeaders(blockHeaderHandler, errorHandler))

func getDepositsRoot*(m: DepositsMerkleizer): Eth2Digest =
  mixInLength(m.getFinalHash, int m.totalChunks)

func toDepositContractState*(merkleizer: DepositsMerkleizer): DepositContractState =
  # TODO There is an off by one discrepancy in the size of the arrays here that
  #      need to be investigated. It shouldn't matter as long as the tree is
  #      not populated to its maximum size.
  result.branch[0..31] = merkleizer.getCombinedChunks[0..31]
  result.deposit_count[24..31] = merkleizer.getChunkCount().toBytesBE

func createMerkleizer*(s: DepositContractState): DepositsMerkleizer =
  DepositsMerkleizer.init(s.branch, s.depositCountU64)

func createMerkleizer*(s: DepositContractSnapshot): DepositsMerkleizer =
  createMerkleizer(s.depositContractState)

func eth1DataFromMerkleizer(eth1Block: Eth2Digest,
                            merkleizer: DepositsMerkleizer): Eth1Data =
  Eth1Data(
    block_hash: eth1Block,
    deposit_count: merkleizer.getChunkCount,
    deposit_root: merkleizer.getDepositsRoot)

proc pruneOldBlocks(chain: var Eth1Chain, depositIndex: uint64) =
  let initialChunks = chain.finalizedDepositsMerkleizer.getChunkCount
  var lastBlock: Eth1Block

  while chain.blocks.len > 0:
    let blk = chain.blocks.peekFirst
    if blk.voteData.deposit_count >= depositIndex:
      break
    else:
      for deposit in blk.deposits:
        chain.finalizedDepositsMerkleizer.addChunk hash_tree_root(deposit).data
    chain.popFirst()
    lastBlock = blk

  if chain.finalizedDepositsMerkleizer.getChunkCount > initialChunks:
    chain.finalizedBlockHash = lastBlock.voteData.block_hash
    chain.db.putEth2FinalizedTo DepositContractSnapshot(
      eth1Block: lastBlock.voteData.block_hash,
      depositContractState: chain.finalizedDepositsMerkleizer.toDepositContractState)

    eth1_finalized_head.set lastBlock.number.toGaugeValue
    eth1_finalized_deposits.set lastBlock.voteData.deposit_count.toGaugeValue

    debug "Eth1 blocks pruned",
           newTailBlock = lastBlock.voteData.block_hash,
           depositsCount = lastBlock.voteData.deposit_count

proc advanceMerkleizer(chain: Eth1Chain,
                       merkleizer: var DepositsMerkleizer,
                       depositIndex: uint64): bool =
  if chain.blocks.len == 0:
    return depositIndex == merkleizer.getChunkCount

  if chain.blocks.peekLast.voteData.deposit_count < depositIndex:
    return false

  let
    firstBlock = chain.blocks[0]
    depositsInLastPrunedBlock = firstBlock.voteData.deposit_count -
                                firstBlock.deposits.lenu64

  # advanceMerkleizer should always be called shortly after prunning the chain
  doAssert depositsInLastPrunedBlock == merkleizer.getChunkCount

  for blk in chain.blocks:
    for deposit in blk.deposits:
      if merkleizer.getChunkCount < depositIndex:
        merkleizer.addChunk hash_tree_root(deposit).data
      else:
        return true

  return merkleizer.getChunkCount == depositIndex

proc getDepositsRange(chain: Eth1Chain, first, last: uint64): seq[DepositData] =
  # TODO It's possible to make this faster by performing binary search that
  #      will locate the blocks holding the `first` and `last` indices.
  # TODO There is an assumption here that the requested range will be present
  #      in the Eth1Chain. This should hold true at the single call site right
  #      now, but we need to guard the pre-conditions better.
  for blk in chain.blocks:
    if blk.voteData.deposit_count <= first:
      continue

    let firstDepositIdxInBlk = blk.voteData.deposit_count - blk.deposits.lenu64
    if firstDepositIdxInBlk >= last:
      return

    for i in 0 ..< blk.deposits.lenu64:
      let globalIdx = firstDepositIdxInBlk + i
      if globalIdx >= first and globalIdx < last:
        result.add blk.deposits[i]

proc lowerBound(chain: Eth1Chain, depositCount: uint64): Eth1Block =
  # TODO: This can be replaced with a proper binary search in the
  #       future, but the `algorithm` module currently requires an
  #       `openArray`, which the `deques` module can't provide yet.
  for eth1Block in chain.blocks:
    if eth1Block.voteData.deposit_count > depositCount:
      return
    result = eth1Block

proc trackFinalizedState*(chain: var Eth1Chain,
                          finalizedEth1Data: Eth1Data,
                          finalizedStateDepositIndex: uint64): bool =
  # Returns true if the Eth1Monitor is synced to the finalization point
  if chain.blocks.len == 0:
    debug "Eth1 chain not initialized"
    return false

  let latest = chain.blocks.peekLast
  if latest.voteData.deposit_count < finalizedEth1Data.deposit_count:
    warn "Eth1 chain not synced",
          ourDepositsCount = latest.voteData.deposit_count,
          targetDepositsCount = finalizedEth1Data.deposit_count
    return false

  let matchingBlock = chain.lowerBound(finalizedEth1Data.deposit_count)
  result = if matchingBlock != nil:
    if matchingBlock.voteData.deposit_root == finalizedEth1Data.deposit_root:
      true
    else:
      error "Corrupted deposits history detected",
            ourDepositsCount = matchingBlock.voteData.deposit_count,
            taretDepositsCount = finalizedEth1Data.deposit_count,
            ourDepositsRoot = matchingBlock.voteData.deposit_root,
            targetDepositsRoot = finalizedEth1Data.deposit_root
      chain.hasConsensusViolation = true
      false
  else:
    error "The Eth1 chain is in inconsistent state",
          checkpointHash = finalizedEth1Data.block_hash,
          checkpointDeposits = finalizedEth1Data.deposit_count,
          localChainStart = shortLog(chain.blocks.peekFirst),
          localChainEnd = shortLog(chain.blocks.peekLast)
    chain.hasConsensusViolation = true
    false

  if result:
    chain.pruneOldBlocks(finalizedStateDepositIndex)

template trackFinalizedState*(m: Eth1Monitor,
                              finalizedEth1Data: Eth1Data,
                              finalizedStateDepositIndex: uint64): bool =
  trackFinalizedState(m.eth1Chain, finalizedEth1Data, finalizedStateDepositIndex)

# https://github.com/ethereum/consensus-specs/blob/v1.0.1/specs/phase0/validator.md#get_eth1_data
proc getBlockProposalData*(chain: var Eth1Chain,
                           state: ForkedHashedBeaconState,
                           finalizedEth1Data: Eth1Data,
                           finalizedStateDepositIndex: uint64): BlockProposalEth1Data =
  let
    periodStart = voting_period_start_time(state)
    hasLatestDeposits = chain.trackFinalizedState(finalizedEth1Data,
                                                  finalizedStateDepositIndex)

  var otherVotesCountTable = initCountTable[Eth1Data]()
  for vote in getStateField(state, eth1_data_votes):
    let eth1Block = chain.findBlock(vote)
    if eth1Block != nil and
       eth1Block.voteData.deposit_root == vote.deposit_root and
       vote.deposit_count >= getStateField(state, eth1_data).deposit_count and
       is_candidate_block(chain.cfg, eth1Block, periodStart):
      otherVotesCountTable.inc vote
    else:
      debug "Ignoring eth1 vote",
            root = vote.block_hash,
            deposits = vote.deposit_count,
            depositsRoot = vote.deposit_root,
            localDeposits = getStateField(state, eth1_data).deposit_count

  var pendingDepositsCount =
    getStateField(state, eth1_data).deposit_count -
      getStateField(state, eth1_deposit_index)
  if otherVotesCountTable.len > 0:
    let (winningVote, votes) = otherVotesCountTable.largest
    debug "Voting on eth1 head with majority", votes
    result.vote = winningVote
    if uint64((votes + 1) * 2) > SLOTS_PER_ETH1_VOTING_PERIOD:
      pendingDepositsCount = winningVote.deposit_count -
        getStateField(state, eth1_deposit_index)
  else:
    let latestBlock = chain.latestCandidateBlock(periodStart)
    if latestBlock == nil:
      debug "No acceptable eth1 votes and no recent candidates. Voting no change"
      result.vote = getStateField(state, eth1_data)
    else:
      debug "No acceptable eth1 votes. Voting for latest candidate"
      result.vote = latestBlock.voteData

  if pendingDepositsCount > 0:
    if hasLatestDeposits:
      let
        totalDepositsInNewBlock = min(MAX_DEPOSITS, pendingDepositsCount)
        deposits = chain.getDepositsRange(
          getStateField(state, eth1_deposit_index),
          getStateField(state, eth1_deposit_index) + pendingDepositsCount)
        depositRoots = mapIt(deposits, hash_tree_root(it))

      var scratchMerkleizer = copy chain.finalizedDepositsMerkleizer
      if chain.advanceMerkleizer(
          scratchMerkleizer, getStateField(state, eth1_deposit_index)):
        let proofs = scratchMerkleizer.addChunksAndGenMerkleProofs(depositRoots)
        for i in 0 ..< totalDepositsInNewBlock:
          var proof: array[33, Eth2Digest]
          proof[0..31] = proofs.getProof(i.int)
          proof[32] = default(Eth2Digest)
          proof[32].data[0..7] = toBytesLE uint64(result.vote.deposit_count)
          result.deposits.add Deposit(data: deposits[i], proof: proof)
      else:
        error "The Eth1 chain is in inconsistent state" # This should not really happen
        result.hasMissingDeposits = true
    else:
      result.hasMissingDeposits = true

template getBlockProposalData*(m: Eth1Monitor,
                               state: ForkedHashedBeaconState,
                               finalizedEth1Data: Eth1Data,
                               finalizedStateDepositIndex: uint64): BlockProposalEth1Data =
  getBlockProposalData(m.eth1Chain, state, finalizedEth1Data, finalizedStateDepositIndex)

proc new*(T: type Web3DataProvider,
          depositContractAddress: Eth1Address,
          web3Url: string): Future[Result[Web3DataProviderRef, string]] {.async.} =
  let web3Fut = newWeb3(web3Url)
  yield web3Fut or sleepAsync(chronos.seconds(10))
  if (not web3Fut.finished) or web3Fut.failed:
    await cancelAndWait(web3Fut)
    return err "Failed to setup web3 connection"

  let
    web3 = web3Fut.read
    ns = web3.contractSender(DepositContract, depositContractAddress)

  return ok Web3DataProviderRef(url: web3Url, web3: web3, ns: ns)

proc putInitialDepositContractSnapshot*(db: BeaconChainDB,
                                        s: DepositContractSnapshot) =
  let existingStart = db.getEth2FinalizedTo()
  if not existingStart.isOk:
    db.putEth2FinalizedTo(s)

template getOrDefault[T, E](r: Result[T, E]): T =
  type TT = T
  get(r, default(TT))

proc init*(T: type Eth1Chain, cfg: RuntimeConfig, db: BeaconChainDB): T =
  let finalizedDeposits = db.getEth2FinalizedTo().getOrDefault()
  let m = finalizedDeposits.createMerkleizer

  T(db: db,
    cfg: cfg,
    finalizedBlockHash: finalizedDeposits.eth1Block,
    finalizedDepositsMerkleizer: finalizedDeposits.createMerkleizer)

proc init*(T: type Eth1Monitor,
           cfg: RuntimeConfig,
           db: BeaconChainDB,
           web3Urls: seq[string],
           depositContractSnapshot: DepositContractSnapshot,
           eth1Network: Option[Eth1Network]): T =
  doAssert web3Urls.len > 0

  var web3Urls = web3Urls
  for url in mitems(web3Urls):
    fixupWeb3Urls url

  putInitialDepositContractSnapshot(db, depositContractSnapshot)

  T(state: Initialized,
    eth1Chain: Eth1Chain.init(cfg, db),
    depositContractAddress: cfg.DEPOSIT_CONTRACT_ADDRESS,
    web3Urls: web3Urls,
    eth1Network: eth1Network,
    eth1Progress: newAsyncEvent())

proc safeCancel(fut: var Future[void]) =
  if not fut.isNil and not fut.finished:
    fut.cancel()
  fut = nil

proc clear(chain: var Eth1Chain) =
  chain.blocks.clear()
  chain.blocksByHash.clear()
  chain.hasConsensusViolation = false

proc resetState(m: Eth1Monitor) {.async.} =
  safeCancel m.runFut

  m.eth1Chain.clear()
  m.latestEth1BlockNumber = 0

  if m.dataProvider != nil:
    await m.dataProvider.close()
    m.dataProvider = nil

proc stop*(m: Eth1Monitor) {.async.} =
  if m.state == Started:
    m.state = Stopping
    m.stopFut = resetState(m)
    await m.stopFut
    m.state = Stopped
  elif m.state == Stopping:
    await m.stopFut

const
  votedBlocksSafetyMargin = 50

proc earliestBlockOfInterest(m: Eth1Monitor): Eth1BlockNumber =
  m.latestEth1BlockNumber - (2 * m.cfg.ETH1_FOLLOW_DISTANCE) - votedBlocksSafetyMargin



proc syncBlockRange(m: Eth1Monitor,
                    merkleizer: ref DepositsMerkleizer,
                    fromBlock, toBlock,
                    fullSyncFromBlock: Eth1BlockNumber) {.gcsafe, async.} =
  doAssert m.eth1Chain.blocks.len > 0 and m.dataProvider != nil

  var currentBlock = fromBlock
  while currentBlock <= toBlock:
    var
      depositLogs: JsonNode = nil
      blocksPerRequest = 5000'u64 # This is roughly a day of Eth1 blocks
      maxBlockNumberRequested: Eth1BlockNumber
      backoff = 100

    while true:
      maxBlockNumberRequested = min(toBlock, currentBlock + blocksPerRequest - 1)

      template retryOrRaise(err: ref CatchableError) =
        blocksPerRequest = blocksPerRequest div 2
        if blocksPerRequest == 0:
          raise err
        continue

      debug "Obtaining deposit log events",
            fromBlock = currentBlock,
            toBlock = maxBlockNumberRequested,
            backoff

      debug.logTime "Deposit logs obtained":
        # Reduce all request rate until we have a more general solution
        # for dealing with Infura's rate limits
        await sleepAsync(milliseconds(backoff))

        let jsonLogsFut = m.dataProvider.ns.getJsonLogs(
          DepositEvent,
          fromBlock = some blockId(currentBlock),
          toBlock = some blockId(maxBlockNumberRequested))

        depositLogs = try:
          # Downloading large amounts of deposits can be quite slow
          awaitWithTimeout(jsonLogsFut, web3Timeouts):
            retryOrRaise newException(DataProviderTimeout,
              "Request time out while obtaining json logs")
        except CatchableError as err:
          debug "Request for deposit logs failed", err = err.msg
          inc failed_web3_requests
          backoff = (backoff * 3) div 2
          retryOrRaise err

      currentBlock = maxBlockNumberRequested + 1
      break

    let blocksWithDeposits = depositEventsToBlocks(depositLogs)

    for i in 0 ..< blocksWithDeposits.len:
      let blk = blocksWithDeposits[i]

      for deposit in blk.deposits:
        merkleizer[].addChunk hash_tree_root(deposit).data

      blk.voteData.deposit_count = merkleizer[].getChunkCount
      blk.voteData.deposit_root = merkleizer[].getDepositsRoot

      if blk.number > fullSyncFromBlock:
        let lastBlock = m.eth1Chain.blocks.peekLast
        for n in max(lastBlock.number + 1, fullSyncFromBlock) ..< blk.number:
          debug "Obtaining block without deposits", blockNum = n
          let blockWithoutDeposits = awaitWithRetries(
            m.dataProvider.getBlockByNumber(n))

          m.eth1Chain.addBlock(
            lastBlock.makeSuccessorWithoutDeposits(blockWithoutDeposits))
          eth1_synced_head.set blockWithoutDeposits.number.toGaugeValue

      m.eth1Chain.addBlock blk
      eth1_synced_head.set blk.number.toGaugeValue

    if blocksWithDeposits.len > 0:
      let lastIdx = blocksWithDeposits.len - 1
      template lastBlock: auto = blocksWithDeposits[lastIdx]

      let status = when hasDepositRootChecks:
        awaitWithRetries m.dataProvider.fetchDepositContractData(lastBlock)
      else:
        DepositRootUnavailable

      when hasDepositRootChecks:
        debug "Deposit contract state verified",
              status = $status,
              ourCount = lastBlock.voteData.deposit_count,
              ourRoot = lastBlock.voteData.deposit_root

      case status
      of DepositRootIncorrect, DepositCountIncorrect:
        raise newException(CorruptDataProvider,
          "The deposit log events disagree with the deposit contract state")
      else:
        discard

      notice "Eth1 sync progress",
        blockNumber = lastBlock.number,
        depositsProcessed = lastBlock.voteData.deposit_count

    when hasGenesisDetection:
      if blocksWithDeposits.len > 0:
        for blk in blocksWithDeposits:
          for deposit in blk.deposits:
            m.processGenesisDeposit(deposit)
          blk.activeValidatorsCount = m.genesisValidators.lenu64

        let depositContractState = DepositContractSnapshot(
          eth1Block: blocksWithDeposits[^1].voteData.block_hash,
          depositContractState: merkleizer[].toDepositContractState)

        m.db.putEth2FinalizedTo depositContractState

      if m.genesisStateFut != nil and m.chainHasEnoughValidators:
        let lastIdx = m.eth1Chain.blocks.len - 1
        template lastBlock: auto = m.eth1Chain.blocks[lastIdx]

        if maxBlockNumberRequested == toBlock and
           (m.eth1Chain.blocks.len == 0 or lastBlock.number != toBlock):
          let web3Block = awaitWithRetries(
            m.dataProvider.getBlockByNumber(toBlock))

          debug "Latest block doesn't hold deposits. Obtaining it",
                 ts = web3Block.timestamp.uint64,
                 number = web3Block.number.uint64

          m.eth1Chain.addBlock lastBlock.makeSuccessorWithoutDeposits(web3Block)
        else:
          awaitWithRetries m.dataProvider.fetchTimestamp(lastBlock)

        var genesisBlockIdx = m.eth1Chain.blocks.len - 1
        if m.isAfterMinGenesisTime(m.eth1Chain.blocks[genesisBlockIdx]):
          for i in 1 ..< blocksWithDeposits.len:
            let idx = (m.eth1Chain.blocks.len - 1) - i
            let blk = m.eth1Chain.blocks[idx]
            awaitWithRetries m.dataProvider.fetchTimestamp(blk)
            if m.isGenesisCandidate(blk):
              genesisBlockIdx = idx
            else:
              break
          # We have a candidate state on our hands, but our current Eth1Chain
          # may consist only of blocks that have deposits attached to them
          # while the real genesis may have happened in a block without any
          # deposits (triggered by MIN_GENESIS_TIME).
          #
          # This can happen when the beacon node is launched after the genesis
          # event. We take a short cut when constructing the initial Eth1Chain
          # by downloading only deposit log entries. Thus, we'll see all the
          # blocks with deposits, but not the regular blocks in between.
          #
          # We'll handle this special case below by examing whether we are in
          # this potential scenario and we'll use a fast guessing algorith to
          # discover the ETh1 block with minimal valid genesis time.
          var genesisBlock = m.eth1Chain.blocks[genesisBlockIdx]
          if genesisBlockIdx > 0:
            let genesisParent = m.eth1Chain.blocks[genesisBlockIdx - 1]
            if genesisParent.timestamp == 0:
              awaitWithRetries m.dataProvider.fetchTimestamp(genesisParent)
            if m.hasEnoughValidators(genesisParent) and
               genesisBlock.number - genesisParent.number > 1:
              genesisBlock = awaitWithRetries(
                m.findGenesisBlockInRange(genesisParent, genesisBlock))

          m.signalGenesis m.createGenesisState(genesisBlock)

proc startEth1Syncing(m: Eth1Monitor, delayBeforeStart: Duration) {.async.} =
  if m.state == Failed:
    await m.resetState()
  elif m.state == Stopping:
    await m.stopFut

  if delayBeforeStart != ZeroDuration:
    await sleepAsync(delayBeforeStart)

  let web3Url = m.web3Urls[m.startIdx mod m.web3Urls.len]
  inc m.startIdx

  info "Starting Eth1 deposit contract monitoring",
    contract = $m.depositContractAddress, url = web3Url

  let dataProviderRes = await Web3DataProvider.new(
    m.depositContractAddress,
    web3Url)

  m.dataProvider = dataProviderRes.tryGet()
  let web3 = m.dataProvider.web3

  if m.state == Initialized and m.eth1Network.isSome:
    let
      providerNetwork = awaitWithRetries web3.provider.net_version()
      expectedNetwork = case m.eth1Network.get
        of mainnet: "1"
        of rinkeby: "4"
        of goerli:  "5"
    if expectedNetwork != providerNetwork:
      fatal "The specified web3 provider serves data for a different network",
             expectedNetwork, providerNetwork
      quit 1

  m.state = Started

  await m.dataProvider.onBlockHeaders do (blk: Eth1BlockHeader)
                                         {.raises: [Defect], gcsafe.}:
    try:
      if blk.number.uint64 > m.latestEth1BlockNumber:
        eth1_latest_head.set blk.number.toGaugeValue
        m.latestEth1BlockNumber = Eth1BlockNumber blk.number
        m.eth1Progress.fire()
    except Exception:
      # TODO Investigate why this exception is being raised
      raiseAssert "AsyncEvent.fire should not raise exceptions"
  do (err: CatchableError):
    debug "Error while processing Eth1 block headers subscription", err = err.msg

  let startBlock = awaitWithRetries(
    m.dataProvider.getBlockByHash(m.eth1Chain.finalizedBlockHash.asBlockHash))

  doAssert m.eth1Chain.blocks.len == 0
  m.eth1Chain.addBlock Eth1Block(
    number: Eth1BlockNumber startBlock.number,
    timestamp: Eth1BlockTimestamp startBlock.timestamp,
    voteData: eth1DataFromMerkleizer(
      m.eth1Chain.finalizedBlockHash,
      m.eth1Chain.finalizedDepositsMerkleizer))

  var eth1SyncedTo = Eth1BlockNumber startBlock.number
  eth1_synced_head.set eth1SyncedTo.toGaugeValue
  eth1_finalized_head.set eth1SyncedTo.toGaugeValue
  eth1_finalized_deposits.set(
    m.eth1Chain.finalizedDepositsMerkleizer.getChunkCount.toGaugeValue)

  var scratchMerkleizer = newClone(copy m.finalizedDepositsMerkleizer)

  debug "Starting Eth1 syncing", `from` = shortLog(m.eth1Chain.blocks[0])

  while true:
    if bnStatus == BeaconNodeStatus.Stopping:
      when hasGenesisDetection:
        if not m.genesisStateFut.isNil:
          m.genesisStateFut.complete()
          m.genesisStateFut = nil
      await m.stop()
      return

    if m.eth1Chain.hasConsensusViolation:
      raise newException(CorruptDataProvider, "Eth1 chain contradicts Eth2 consensus")

    awaitWithTimeout(m.eth1Progress.wait(), 5.minutes):
      raise newException(CorruptDataProvider, "No eth1 chain progress for too long")

    m.eth1Progress.clear()

    if m.latestEth1BlockNumber <= m.cfg.ETH1_FOLLOW_DISTANCE:
      continue

    let targetBlock = m.latestEth1BlockNumber - m.cfg.ETH1_FOLLOW_DISTANCE
    if targetBlock <= eth1SyncedTo:
      continue

    let earliestBlockOfInterest = m.earliestBlockOfInterest()
    await m.syncBlockRange(scratchMerkleizer,
                           eth1SyncedTo + 1,
                           targetBlock,
                           earliestBlockOfInterest)
    eth1SyncedTo = targetBlock
    eth1_synced_head.set eth1SyncedTo.toGaugeValue

proc start(m: Eth1Monitor, delayBeforeStart: Duration) =
  if m.runFut.isNil:
    let runFut = m.startEth1Syncing(delayBeforeStart)
    m.runFut = runFut
    runFut.addCallback do (p: pointer):
      if runFut.failed:
        if runFut.error[] of CatchableError:
          if runFut == m.runFut:
            error "Eth1 chain monitoring failure, restarting", err = runFut.error.msg
            m.state = Failed
        else:
          fatal "Fatal exception reached", err = runFut.error.msg
          quit 1

      safeCancel m.runFut
      m.start(5.seconds)

proc start*(m: Eth1Monitor) =
  m.start(0.seconds)

proc getEth1BlockHash*(url: string, blockId: RtBlockIdentifier): Future[BlockHash] {.async.} =
  let web3 = await newWeb3(url)
  try:
    let blk = awaitWithRetries(
      web3.provider.eth_getBlockByNumber(blockId, false))
    return blk.hash
  finally:
    await web3.close()

proc testWeb3Provider*(web3Url: Uri,
                       depositContractAddress: Eth1Address) {.async.} =
  template mustSucceed(action: static string, expr: untyped): untyped =
    try: expr
    except CatchableError as err:
      fatal("Failed to " & action, err = err.msg)
      quit 1

  let
    web3 = mustSucceed "connect to web3 provider":
      await newWeb3($web3Url)
    network = mustSucceed "get network version":
      awaitWithRetries web3.provider.net_version()
    latestBlock = mustSucceed "get latest block":
      awaitWithRetries web3.provider.eth_getBlockByNumber(blockId("latest"), false)

  echo "Network: ", network
  echo "Latest block: ", latestBlock.number.uint64

  let ns = web3.contractSender(DepositContract, depositContractAddress)
  try:
    let depositRoot = awaitWithRetries(
      ns.get_deposit_root.call(blockNumber = latestBlock.number.uint64))
    echo "Deposit root: ", depositRoot
  except CatchableError as err:
    echo "Web3 provider is not archive mode: ", err.msg

when hasGenesisDetection:
  proc init*(T: type Eth1Monitor,
             db: BeaconChainDB,
             cfg: RuntimeConfig,
             web3Urls: seq[string],
             depositContractAddress: Eth1Address,
             depositContractDeployedAt: BlockHashOrNumber,
             eth1Network: Option[Eth1Network]): Future[Result[T, string]] {.async.} =
    doAssert web3Urls.len > 0
    try:
      var urlIdx = 0
      let dataProviderRes = await Web3DataProvider.new(depositContractAddress, web3Urls[urlIdx])
      if dataProviderRes.isErr:
        return err(dataProviderRes.error)
      var dataProvider = dataProviderRes.get

      let knownStartBlockHash =
        if depositContractDeployedAt.isHash:
          depositContractDeployedAt.hash
        else:
          var blk: BlockObject
          while true:
            try:
              blk = awaitWithRetries(
                dataProvider.getBlockByNumber(depositContractDeployedAt.number))
              break
            except CatchableError as err:
              error "Failed to obtain details for the starting block " &
                    "of the deposit contract sync. The Web3 provider " &
                    "may still be not fully synced", error = err.msg
            await sleepAsync(chronos.seconds(10))
            # TODO: After a single failure, the web3 object may enter a state
            #       where it's no longer possible to make additional requests.
            #       Until this is fixed upstream, we'll just try to recreate
            #       the web3 provider before retrying. In case this fails,
            #       the Eth1Monitor will be restarted.
            inc urlIdx
            dataProvider = tryGet(
              await Web3DataProvider.new(depositContractAddress,
                                         web3Urls[urlIdx mod web3Urls.len]))
          blk.hash.asEth2Digest

      let depositContractSnapshot = DepositContractSnapshot(
        eth1Block: knownStartBlockHash)

      var monitor = Eth1Monitor.init(
        db,
        cfg,
        web3Urls,
        depositContractAddress,
        depositContractSnapshot,
        eth1Network)

      for i in 0 ..< db.genesisDeposits.len:
        monitor.produceDerivedData db.genesisDeposits.get(i)

      return ok monitor

    except CatchableError as err:
      return err("Failed to initialize the Eth1 monitor")

  proc findGenesisBlockInRange(m: Eth1Monitor, startBlock, endBlock: Eth1Block):
                               Future[Eth1Block] {.async.} =
    doAssert startBlock.timestamp != 0 and not m.isAfterMinGenesisTime(startBlock)
    doAssert endBlock.timestamp != 0 and m.isAfterMinGenesisTime(endBlock)
    doAssert m.hasEnoughValidators(startBlock)
    doAssert m.hasEnoughValidators(endBlock)

    var
      startBlock = startBlock
      endBlock = endBlock
      depositData = startBlock.voteData
      activeValidatorsCountDuringRange = startBlock.activeValidatorsCount

    while startBlock.number + 1 < endBlock.number:
      let
        MIN_GENESIS_TIME = m.cfg.MIN_GENESIS_TIME
        startBlockTime = genesis_time_from_eth1_timestamp(m.cfg, startBlock.timestamp)
        secondsPerBlock = float(endBlock.timestamp - startBlock.timestamp) /
                          float(endBlock.number - startBlock.number)
        blocksToJump = max(float(MIN_GENESIS_TIME - startBlockTime) / secondsPerBlock, 1.0)
        candidateNumber = min(endBlock.number - 1, startBlock.number + blocksToJump.uint64)
        candidateBlock = awaitWithRetries(
          m.dataProvider.getBlockByNumber(candidateNumber))

      var candidateAsEth1Block = Eth1Block(number: candidateBlock.number.uint64,
                                           timestamp: candidateBlock.timestamp.uint64,
                                           voteData: depositData)
      candidateAsEth1Block.voteData.block_hash = candidateBlock.hash.asEth2Digest

      let candidateGenesisTime = genesis_time_from_eth1_timestamp(
        m.cfg, candidateBlock.timestamp.uint64)

      notice "Probing possible genesis block",
        `block` = candidateBlock.number.uint64,
        candidateGenesisTime

      if candidateGenesisTime < MIN_GENESIS_TIME:
        startBlock = candidateAsEth1Block
      else:
        endBlock = candidateAsEth1Block

    if endBlock.activeValidatorsCount == 0:
      endBlock.activeValidatorsCount = activeValidatorsCountDuringRange

    return endBlock

  proc waitGenesis*(m: Eth1Monitor): Future[BeaconStateRef] {.async.} =
    if m.genesisState.isNil:
      m.start()

      if m.genesisStateFut.isNil:
        m.genesisStateFut = newFuture[void]("waitGenesis")

      info "Awaiting genesis event"
      await m.genesisStateFut
      m.genesisStateFut = nil

    if m.genesisState != nil:
      return m.genesisState
    else:
      doAssert bnStatus == BeaconNodeStatus.Stopping
      return new BeaconStateRef # cannot return nil...<|MERGE_RESOLUTION|>--- conflicted
+++ resolved
@@ -403,7 +403,6 @@
   except ValueError as exc: raiseAssert exc.msg # Never fails
   p.web3.provider.eth_getBlockByNumber(hexNumber, false)
 
-<<<<<<< HEAD
 proc preparePayload*(p: Web3DataProviderRef,
                      parentHash: Eth2Digest,
                      timestamp: uint64,
@@ -423,14 +422,19 @@
                      payload: engine_api.ExecutionPayload): Future[ExecutePayloadResponse] =
   p.web3.provider.engine_executePayload(payload)
 
+proc consensusValidated*(p: Web3DataProviderRef,
+                         blockHash: BlockHash,
+                         status: BlockValidationStatus): Future[JsonNode] =
+  p.web3.provider.engine_consensusValidated(BlockValidationResult(
+    blockHash: blockHash,
+    status: $status))
+
 proc forkchoiceUpdated*(p: Web3DataProviderRef,
                         headBlock, finalizedBlock: Eth2Digest): Future[JsonNode] =
   p.web3.provider.engine_forkchoiceUpdated(ForkChoiceUpdate(
     headBlockHash: headBlock.asBlockHash,
     finalizedBlockHash: finalizedBlock.asBlockHash))
 
-=======
->>>>>>> 592e4928
 template readJsonField(j: JsonNode, fieldName: string, ValueType: type): untyped =
   var res: ValueType
   fromJson(j[fieldName], fieldName, res)
